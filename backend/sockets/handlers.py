"""WebSocket event handlers."""
import logging
<<<<<<< HEAD
from typing import Optional, Dict, Any, cast
from flask import session
=======
import asyncio
from datetime import datetime
from flask import session, request
>>>>>>> 3f131548
from flask_socketio import join_room, emit
from sqlalchemy.orm import Session
from sqlalchemy import desc, text
from models import db, Message, User, ConversationParticipant
from middleware.auth import socket_auth_required
from ai_assistant import AIAssistant

# Type aliases
MessageDict = Dict[str, Any]
UserDict = Dict[str, Any]

# Set up logging
logger = logging.getLogger(__name__)


class WebSocketManager:
    """Manages WebSocket events and handlers."""
    
    def __init__(self, socketio):
        """Initialize the WebSocket manager."""
        self.socketio = socketio
        self.ai_assistant = AIAssistant()
        self.setup_handlers()
    
    def setup_handlers(self):
        """Set up WebSocket event handlers."""
        @self.socketio.on('join')
        @socket_auth_required
        async def handle_join(data):
            """Handle user joining a conversation room."""
<<<<<<< HEAD
            logger.info("handle_send_message triggered with data: %s", data)
=======
            logger.info(f"handle_join triggered with data: {data}")
>>>>>>> 3f131548
            try:
                room = data.get('conversation_id')
                if not room:
                    logger.error("No conversation_id provided")
                    return False

                user_id = session['user_id']
                
                # Verify user is a participant
                participant = ConversationParticipant.query.filter_by(
                    conversation_id=room,
                    user_id=user_id
                ).first()
                logger.info(f"Participant query result: {participant}")
                
                if not participant:
                    logger.warning(
<<<<<<< HEAD
                        "Unauthorized join: User %d for room %d",
                        user_id, room
=======
                        f"User {user_id} is not a participant in room {room}"
                        f"Unauthorized join: User {user_id} for room {room}"
>>>>>>> 3f131548
                    )
                    emit('error', {'message': 'Failed to join conversation'}, to=request.sid)
                    return False
                
                join_room(room)
<<<<<<< HEAD
                logger.info("User %d joined room %d", user_id, room)

                # Get recent messages using text() for ordering
                messages = (
                    Message.query
                    .filter(Message.conversation_id == room)
                    .order_by(text('created_at DESC'))
                    .limit(50)
                    .all()
                )
=======
                logger.info(f"User {user_id} joined room {room}")
                
                # Get recent messages
                logger.info(f"Fetching recent messages for room {room}")
                messages = Message.query.filter_by(conversation_id=room)\
                    .order_by(Message.created_at.desc())\
                    .limit(50).all()
>>>>>>> 3f131548
                
                # Emit recent messages to the user
                emit('recent_messages', {
                    'messages': [{
                        'content': msg.content,
                        'user_id': msg.user_id,
                        'created_at': msg.created_at.isoformat()
                    } for msg in reversed(messages)]
                })
                
                emit(
                    "status",
                    {
                        "message": f"User joined room {room}",
                        "user_id": user_id
                    },
                    to=room
                )
                logger.info(f"User {user_id} successfully joined room {room}")
                logger.info(f"Emitted recent_messages and status for room {room}")
            except Exception as e:
<<<<<<< HEAD
                logger.error("Error in handle_join: %s", str(e), exc_info=True)
=======
                logger.error(f"Error in handle_join: {str(e)}", exc_info=True)
                emit('error', {'message': 'Failed to join conversation'}, to=request.sid)
>>>>>>> 3f131548
                return False

        @self.socketio.on('send_message')
        @socket_auth_required
        async def handle_send_message(data):
            """Handle sending a message in a conversation."""
<<<<<<< HEAD
            room = None
=======
            logger.info(f"handle_send_message triggered with data: {data}")
>>>>>>> 3f131548
            try:
                room = data.get('conversation_id')
                if not room:
                    logger.error("No conversation_id provided")
                    return False

                message_text = data.get('message')
                user_id = session['user_id']
                project_id = data.get('project_id')
                
                # Verify user is a participant
                participant = ConversationParticipant.query.filter_by(
                    conversation_id=room,
                    user_id=user_id
                ).first()
                
                if not participant:
                    logger.warning(
<<<<<<< HEAD
                        "Unauthorized message: User %d for room %d",
                        user_id, room
=======
                        f"Unauthorized message: User {user_id} for room {room}"
>>>>>>> 3f131548
                    )
                    emit('error', {'message': 'Failed to send message'}, to=request.sid)
                    return False
                
<<<<<<< HEAD
                # Get user information
                user = User.query.get(user_id)
                if not user:
                    logger.error(f"User {user_id} not found")
                    return False

                # Get or create AI user with proper type checking
                ai_user = cast(Optional[User], User.query.filter_by(username='AI Assistant').first())
                if not ai_user:
                    # Create AI user with a dummy password hash
                    ai_user = User(
                        username='AI Assistant',
                        password_hash='$ai$assistant$not$used$'
                    )
                    db.session.add(ai_user)
                    db.session.commit()
                    # Refresh after commit to ensure all attributes are loaded
                    db.session.refresh(ai_user)

                try:
                    # Save user message to database with proper type hints
                    new_message = Message(
                        content=str(message_text),
                        conversation_id=int(room),
                        user_id=int(user_id),
                        ai_response=None  # Not an AI response
                    )
                    db.session.add(new_message)
                    db.session.commit()
                    # Refresh to ensure all attributes are loaded
                    db.session.refresh(new_message)
                except (ValueError, TypeError) as e:
                    logger.error(f"Invalid data types: {str(e)}")
                    return False

                # Get recent conversation history using text() for ordering
                history = (
                    Message.query
                    .filter(Message.conversation_id == room)
                    .order_by(text('created_at DESC'))
                    .limit(10)
                    .all()
                )
                
                # Emit user message first
                emit(
                    "message",
                    {
                        "message": new_message.content,
                        "user_id": user.id,
                        "username": user.username,
                        "project_id": project_id,
                        "created_at": new_message.created_at.isoformat(),
                        "is_ai": False
                    },
                    to=room
                )

                # Notify that AI is typing
                emit(
                    "ai_status",
                    {
                        "status": "typing",
                        "user_id": ai_user.id,
                        "username": "AI Assistant"
                    },
                    to=room
                )
                
                # Generate AI response asynchronously
                ai_response = await self.ai_assistant.get_ai_response(
                    message_text,
                    [msg.content for msg in reversed(history)],
                    project_id
                )
                
                # Check for errors in AI response
                if ai_response.get("error"):
                    emit(
                        "ai_status",
                        {
                            "status": "error",
                            "message": ai_response["content"],
                            "user_id": ai_user.id
                        },
                        to=room
                    )
                    return
                
                try:
                    # Save AI response with proper type hints
                    ai_message = Message(
                        content=str(ai_response["content"]),
                        conversation_id=int(room),
                        user_id=int(ai_user.id),
                        ai_response=str(ai_response["content"])  # Store the actual response
                    )
                    db.session.add(ai_message)
                    db.session.commit()
                    # Refresh to ensure all attributes are loaded
                    db.session.refresh(ai_message)
                except (ValueError, TypeError, KeyError) as e:
                    logger.error(f"Error saving AI response: {str(e)}")
                    emit(
                        "error",
                        {
                            "message": "Failed to save AI response",
                            "details": str(e)
                        },
                        to=room
                    )
                    return False

                # Emit AI response
                emit(
                    "message",
                    {
                        "message": ai_message.content,
                        "user_id": ai_user.id,
                        "username": "AI Assistant",
                        "project_id": project_id,
                        "created_at": ai_message.created_at.isoformat(),
                        "is_ai": True,
                        "model": ai_response.get("model"),
                        "finish_reason": ai_response.get("finish_reason")
                    },
                    to=room
                )

                # Notify that AI is done typing
                emit(
                    "ai_status",
                    {
                        "status": "completed",
                        "user_id": ai_user.id,
                        "username": "AI Assistant"
                    },
                    to=room
                )

            except Exception as e:
                logger.error("Error in handle_send_message: %s", str(e))
                if room:  # Only emit if we have a valid room
                    emit(
                        "error",
                        {
                            "message": "Failed to process message",
                            "details": str(e)
                        },
                        to=room
                    )
=======
                # Save message to database
                logger.info(f"Attempting to save user message: {message_text}")
                new_message = Message(
                    content=message_text,
                    conversation_id=room,
                    user_id=user_id
                )
                db.session.add(new_message)
                try:
                    db.session.commit()
                except Exception as e:
                    logger.error(f"Error saving user message: {str(e)}", exc_info=True)
                    emit('error', {'message': 'Failed to send message'}, to=request.sid)
                    return False
                
                # Get user information
                user = User.query.get(user_id)
                
                # Generate AI response
                conversation_history = Message.query.filter_by(
                    conversation_id=room
                ).order_by(Message.created_at.desc()).limit(10).all()
                
                logger.info(f"Generating AI response for message: {message_text}")
                async def generate_and_emit_ai_response():
                    try:
                        ai_response = self.ai_assistant.get_ai_response(
                            message_text,
                            [msg.content for msg in conversation_history],
                            project_id
                        )
                        logger.info(f"AI response generated: {ai_response}")
                        
                        # Emit user message to room
                        emit(
                            "message",
                            {
                                "message": message_text,
                                "user_id": user_id,
                                "username": user.username,
                                "project_id": project_id,
                                "created_at": new_message.created_at.isoformat()
                            },
                            to=room
                        )
                        
                        # Emit AI response to room
                        emit(
                            "message",
                            {
                                "message": ai_response,
                                "user_id": None,
                                "username": "AI Assistant",
                                "project_id": project_id,
                                "created_at": datetime.utcnow().isoformat()
                            },
                            to=room
                        )
                        logger.info(f"Emitted AI response to room {room}")
                        
                        # Save AI response
                        logger.info(f"Attempting to save AI message: {ai_response}")
                        ai_message = Message(
                            content=ai_response,
                            conversation_id=room,
                            user_id=None,  # AI user
                            ai_response=True
                        )
                        db.session.add(ai_message)
                        try:
                            db.session.commit()
                        except Exception as e:
                            logger.error(f"Error saving AI message: {str(e)}", exc_info=True)
                            emit('error', {'message': 'Failed to save AI response'}, to=request.sid)
                    except Exception as e:
                        logger.error(f"Error generating AI response: {str(e)}", exc_info=True)
                        emit('error', {'message': f'Failed to generate AI response: {str(e)}'}, to=request.sid)
                
                asyncio.create_task(generate_and_emit_ai_response())
            except Exception as e:
                logger.error(f"Error in handle_send_message: {str(e)}", exc_info=True)
                emit('error', {'message': f'Failed to process message: {str(e)}'}, to=request.sid)
>>>>>>> 3f131548
                return False<|MERGE_RESOLUTION|>--- conflicted
+++ resolved
@@ -1,16 +1,11 @@
 """WebSocket event handlers."""
+
 import logging
-<<<<<<< HEAD
 from typing import Optional, Dict, Any, cast
-from flask import session
-=======
-import asyncio
-from datetime import datetime
 from flask import session, request
->>>>>>> 3f131548
 from flask_socketio import join_room, emit
 from sqlalchemy.orm import Session
-from sqlalchemy import desc, text
+from sqlalchemy import text
 from models import db, Message, User, ConversationParticipant
 from middleware.auth import socket_auth_required
 from ai_assistant import AIAssistant
@@ -25,185 +20,125 @@
 
 class WebSocketManager:
     """Manages WebSocket events and handlers."""
-    
+
     def __init__(self, socketio):
         """Initialize the WebSocket manager."""
         self.socketio = socketio
         self.ai_assistant = AIAssistant()
         self.setup_handlers()
-    
+
     def setup_handlers(self):
         """Set up WebSocket event handlers."""
-        @self.socketio.on('join')
+
+        @self.socketio.on("join")
         @socket_auth_required
         async def handle_join(data):
             """Handle user joining a conversation room."""
-<<<<<<< HEAD
-            logger.info("handle_send_message triggered with data: %s", data)
-=======
             logger.info(f"handle_join triggered with data: {data}")
->>>>>>> 3f131548
             try:
-                room = data.get('conversation_id')
+                room = data.get("conversation_id")
                 if not room:
                     logger.error("No conversation_id provided")
-                    return False
-
-                user_id = session['user_id']
-                
-                # Verify user is a participant
+                    emit(
+                        "error",
+                        {"message": "No conversation_id provided"},
+                        to=request.sid,
+                    )
+                    return False
+
+                user_id = session.get("user_id")
                 participant = ConversationParticipant.query.filter_by(
-                    conversation_id=room,
-                    user_id=user_id
+                    conversation_id=room, user_id=user_id
                 ).first()
-                logger.info(f"Participant query result: {participant}")
-                
+
                 if not participant:
-                    logger.warning(
-<<<<<<< HEAD
-                        "Unauthorized join: User %d for room %d",
-                        user_id, room
-=======
-                        f"User {user_id} is not a participant in room {room}"
-                        f"Unauthorized join: User {user_id} for room {room}"
->>>>>>> 3f131548
-                    )
-                    emit('error', {'message': 'Failed to join conversation'}, to=request.sid)
-                    return False
-                
+                    logger.warning(f"Unauthorized join: User {user_id} for room {room}")
+                    emit("error", {"message": "Unauthorized access"}, to=request.sid)
+                    return False
+
                 join_room(room)
-<<<<<<< HEAD
-                logger.info("User %d joined room %d", user_id, room)
-
-                # Get recent messages using text() for ordering
+                logger.info(f"User {user_id} joined room {room}")
+
                 messages = (
-                    Message.query
-                    .filter(Message.conversation_id == room)
-                    .order_by(text('created_at DESC'))
+                    Message.query.filter_by(conversation_id=room)
+                    .order_by(Message.created_at.desc())
                     .limit(50)
                     .all()
                 )
-=======
-                logger.info(f"User {user_id} joined room {room}")
-                
-                # Get recent messages
-                logger.info(f"Fetching recent messages for room {room}")
-                messages = Message.query.filter_by(conversation_id=room)\
-                    .order_by(Message.created_at.desc())\
-                    .limit(50).all()
->>>>>>> 3f131548
-                
-                # Emit recent messages to the user
-                emit('recent_messages', {
-                    'messages': [{
-                        'content': msg.content,
-                        'user_id': msg.user_id,
-                        'created_at': msg.created_at.isoformat()
-                    } for msg in reversed(messages)]
-                })
-                
+
+                emit(
+                    "recent_messages",
+                    {
+                        "messages": [
+                            {
+                                "content": msg.content,
+                                "user_id": msg.user_id,
+                                "created_at": msg.created_at.isoformat(),
+                            }
+                            for msg in reversed(messages)
+                        ]
+                    },
+                    to=request.sid,
+                )
+
                 emit(
                     "status",
-                    {
-                        "message": f"User joined room {room}",
-                        "user_id": user_id
-                    },
-                    to=room
-                )
-                logger.info(f"User {user_id} successfully joined room {room}")
-                logger.info(f"Emitted recent_messages and status for room {room}")
+                    {"message": f"User joined room {room}", "user_id": user_id},
+                    to=room,
+                )
+
             except Exception as e:
-<<<<<<< HEAD
-                logger.error("Error in handle_join: %s", str(e), exc_info=True)
-=======
                 logger.error(f"Error in handle_join: {str(e)}", exc_info=True)
-                emit('error', {'message': 'Failed to join conversation'}, to=request.sid)
->>>>>>> 3f131548
-                return False
-
-        @self.socketio.on('send_message')
+                emit(
+                    "error", {"message": "Failed to join conversation"}, to=request.sid
+                )
+
+        @self.socketio.on("send_message")
         @socket_auth_required
         async def handle_send_message(data):
             """Handle sending a message in a conversation."""
-<<<<<<< HEAD
-            room = None
-=======
             logger.info(f"handle_send_message triggered with data: {data}")
->>>>>>> 3f131548
             try:
-                room = data.get('conversation_id')
+                room = data.get("conversation_id")
                 if not room:
                     logger.error("No conversation_id provided")
-                    return False
-
-                message_text = data.get('message')
-                user_id = session['user_id']
-                project_id = data.get('project_id')
-                
-                # Verify user is a participant
+                    emit(
+                        "error",
+                        {"message": "No conversation_id provided"},
+                        to=request.sid,
+                    )
+                    return False
+
+                message_text = data.get("message")
+                user_id = session.get("user_id")
+                project_id = data.get("project_id")
+
                 participant = ConversationParticipant.query.filter_by(
-                    conversation_id=room,
-                    user_id=user_id
+                    conversation_id=room, user_id=user_id
                 ).first()
-                
+
                 if not participant:
                     logger.warning(
-<<<<<<< HEAD
-                        "Unauthorized message: User %d for room %d",
-                        user_id, room
-=======
                         f"Unauthorized message: User {user_id} for room {room}"
->>>>>>> 3f131548
-                    )
-                    emit('error', {'message': 'Failed to send message'}, to=request.sid)
-                    return False
-                
-<<<<<<< HEAD
+                    )
+                    emit("error", {"message": "Unauthorized access"}, to=request.sid)
+                    return False
+
+                # Save user message to the database
+                new_message = Message(
+                    content=message_text, conversation_id=room, user_id=user_id
+                )
+                db.session.add(new_message)
+                db.session.commit()
+
                 # Get user information
                 user = User.query.get(user_id)
                 if not user:
                     logger.error(f"User {user_id} not found")
-                    return False
-
-                # Get or create AI user with proper type checking
-                ai_user = cast(Optional[User], User.query.filter_by(username='AI Assistant').first())
-                if not ai_user:
-                    # Create AI user with a dummy password hash
-                    ai_user = User(
-                        username='AI Assistant',
-                        password_hash='$ai$assistant$not$used$'
-                    )
-                    db.session.add(ai_user)
-                    db.session.commit()
-                    # Refresh after commit to ensure all attributes are loaded
-                    db.session.refresh(ai_user)
-
-                try:
-                    # Save user message to database with proper type hints
-                    new_message = Message(
-                        content=str(message_text),
-                        conversation_id=int(room),
-                        user_id=int(user_id),
-                        ai_response=None  # Not an AI response
-                    )
-                    db.session.add(new_message)
-                    db.session.commit()
-                    # Refresh to ensure all attributes are loaded
-                    db.session.refresh(new_message)
-                except (ValueError, TypeError) as e:
-                    logger.error(f"Invalid data types: {str(e)}")
-                    return False
-
-                # Get recent conversation history using text() for ordering
-                history = (
-                    Message.query
-                    .filter(Message.conversation_id == room)
-                    .order_by(text('created_at DESC'))
-                    .limit(10)
-                    .all()
-                )
-                
-                # Emit user message first
+                    emit("error", {"message": "User not found"}, to=request.sid)
+                    return False
+
+                # Emit user message
                 emit(
                     "message",
                     {
@@ -212,65 +147,57 @@
                         "username": user.username,
                         "project_id": project_id,
                         "created_at": new_message.created_at.isoformat(),
-                        "is_ai": False
-                    },
-                    to=room
+                        "is_ai": False,
+                    },
+                    to=room,
                 )
 
                 # Notify that AI is typing
                 emit(
                     "ai_status",
-                    {
-                        "status": "typing",
-                        "user_id": ai_user.id,
-                        "username": "AI Assistant"
-                    },
-                    to=room
-                )
-                
+                    {"status": "typing", "user_id": None, "username": "AI Assistant"},
+                    to=room,
+                )
+
                 # Generate AI response asynchronously
+                history = (
+                    Message.query.filter(Message.conversation_id == room)
+                    .order_by(text("created_at DESC"))
+                    .limit(10)
+                    .all()
+                )
                 ai_response = await self.ai_assistant.get_ai_response(
-                    message_text,
-                    [msg.content for msg in reversed(history)],
-                    project_id
-                )
-                
-                # Check for errors in AI response
+                    message_text, [msg.content for msg in reversed(history)], project_id
+                )
+
                 if ai_response.get("error"):
                     emit(
                         "ai_status",
                         {
                             "status": "error",
                             "message": ai_response["content"],
-                            "user_id": ai_user.id
+                            "user_id": None,
                         },
-                        to=room
+                        to=room,
                     )
                     return
-                
-                try:
-                    # Save AI response with proper type hints
-                    ai_message = Message(
-                        content=str(ai_response["content"]),
-                        conversation_id=int(room),
-                        user_id=int(ai_user.id),
-                        ai_response=str(ai_response["content"])  # Store the actual response
-                    )
-                    db.session.add(ai_message)
+
+                # Save AI response to the database
+                ai_user = User.query.filter_by(username="AI Assistant").first()
+                if not ai_user:
+                    ai_user = User(
+                        username="AI Assistant", password_hash="$ai$assistant$not$used$"
+                    )
+                    db.session.add(ai_user)
                     db.session.commit()
-                    # Refresh to ensure all attributes are loaded
-                    db.session.refresh(ai_message)
-                except (ValueError, TypeError, KeyError) as e:
-                    logger.error(f"Error saving AI response: {str(e)}")
-                    emit(
-                        "error",
-                        {
-                            "message": "Failed to save AI response",
-                            "details": str(e)
-                        },
-                        to=room
-                    )
-                    return False
+
+                ai_message = Message(
+                    content=ai_response["content"],
+                    conversation_id=room,
+                    user_id=ai_user.id,
+                )
+                db.session.add(ai_message)
+                db.session.commit()
 
                 # Emit AI response
                 emit(
@@ -283,9 +210,9 @@
                         "created_at": ai_message.created_at.isoformat(),
                         "is_ai": True,
                         "model": ai_response.get("model"),
-                        "finish_reason": ai_response.get("finish_reason")
-                    },
-                    to=room
+                        "finish_reason": ai_response.get("finish_reason"),
+                    },
+                    to=room,
                 )
 
                 # Notify that AI is done typing
@@ -294,104 +221,11 @@
                     {
                         "status": "completed",
                         "user_id": ai_user.id,
-                        "username": "AI Assistant"
-                    },
-                    to=room
-                )
-
-            except Exception as e:
-                logger.error("Error in handle_send_message: %s", str(e))
-                if room:  # Only emit if we have a valid room
-                    emit(
-                        "error",
-                        {
-                            "message": "Failed to process message",
-                            "details": str(e)
-                        },
-                        to=room
-                    )
-=======
-                # Save message to database
-                logger.info(f"Attempting to save user message: {message_text}")
-                new_message = Message(
-                    content=message_text,
-                    conversation_id=room,
-                    user_id=user_id
-                )
-                db.session.add(new_message)
-                try:
-                    db.session.commit()
-                except Exception as e:
-                    logger.error(f"Error saving user message: {str(e)}", exc_info=True)
-                    emit('error', {'message': 'Failed to send message'}, to=request.sid)
-                    return False
-                
-                # Get user information
-                user = User.query.get(user_id)
-                
-                # Generate AI response
-                conversation_history = Message.query.filter_by(
-                    conversation_id=room
-                ).order_by(Message.created_at.desc()).limit(10).all()
-                
-                logger.info(f"Generating AI response for message: {message_text}")
-                async def generate_and_emit_ai_response():
-                    try:
-                        ai_response = self.ai_assistant.get_ai_response(
-                            message_text,
-                            [msg.content for msg in conversation_history],
-                            project_id
-                        )
-                        logger.info(f"AI response generated: {ai_response}")
-                        
-                        # Emit user message to room
-                        emit(
-                            "message",
-                            {
-                                "message": message_text,
-                                "user_id": user_id,
-                                "username": user.username,
-                                "project_id": project_id,
-                                "created_at": new_message.created_at.isoformat()
-                            },
-                            to=room
-                        )
-                        
-                        # Emit AI response to room
-                        emit(
-                            "message",
-                            {
-                                "message": ai_response,
-                                "user_id": None,
-                                "username": "AI Assistant",
-                                "project_id": project_id,
-                                "created_at": datetime.utcnow().isoformat()
-                            },
-                            to=room
-                        )
-                        logger.info(f"Emitted AI response to room {room}")
-                        
-                        # Save AI response
-                        logger.info(f"Attempting to save AI message: {ai_response}")
-                        ai_message = Message(
-                            content=ai_response,
-                            conversation_id=room,
-                            user_id=None,  # AI user
-                            ai_response=True
-                        )
-                        db.session.add(ai_message)
-                        try:
-                            db.session.commit()
-                        except Exception as e:
-                            logger.error(f"Error saving AI message: {str(e)}", exc_info=True)
-                            emit('error', {'message': 'Failed to save AI response'}, to=request.sid)
-                    except Exception as e:
-                        logger.error(f"Error generating AI response: {str(e)}", exc_info=True)
-                        emit('error', {'message': f'Failed to generate AI response: {str(e)}'}, to=request.sid)
-                
-                asyncio.create_task(generate_and_emit_ai_response())
+                        "username": "AI Assistant",
+                    },
+                    to=room,
+                )
+
             except Exception as e:
                 logger.error(f"Error in handle_send_message: {str(e)}", exc_info=True)
-                emit('error', {'message': f'Failed to process message: {str(e)}'}, to=request.sid)
->>>>>>> 3f131548
-                return False+                emit("error", {"message": "Failed to process message"}, to=request.sid)