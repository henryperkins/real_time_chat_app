"""Azure OpenAI configuration and client initialization."""
from enum import Enum
from typing import Optional, Dict, Any, List
import os
import json
import logging
<<<<<<< HEAD
from openai import AsyncAzureOpenAI, OpenAIError
=======
import asyncio
from openai import AsyncAzureOpenAI
>>>>>>> 3f131548
from dotenv import load_dotenv
# Set up logging
logging.basicConfig(level=logging.INFO)
logger = logging.getLogger(__name__)


# Load environment variables
load_dotenv()


class DeploymentConfig:
    """Configuration for an Azure OpenAI deployment."""

    def __init__(
        self,
        name: str,
        model: str,
        purpose: str,
        max_tokens: Optional[int] = None
    ):
        """Initialize deployment configuration."""
        self.name = name
        self.model = model
        self.purpose = purpose
        self.max_tokens = max_tokens


class AzureOpenAIConfig:
    """Azure OpenAI configuration and client management."""

    def __init__(self):
        """Initialize Azure OpenAI configuration."""
        # Get required configuration
        azure_endpoint = os.getenv('AZURE_OPENAI_ENDPOINT')
        api_key = os.getenv('AZURE_OPENAI_KEY')
        api_version = os.getenv(
            'AZURE_OPENAI_API_VERSION',
            '2024-12-01-preview'
        )

        if not all([azure_endpoint, api_key]):
            raise ValueError(
                "Missing required Azure OpenAI configuration. "
                "Please set AZURE_OPENAI_ENDPOINT and AZURE_OPENAI_API_KEY "
                "environment variables."
            )

<<<<<<< HEAD
        # Store configuration after validation
        self.azure_endpoint = azure_endpoint
        self.api_key = api_key
        self.api_version = api_version

        # Initialize client with validated configuration
=======
        logger.info(f"Initializing Azure OpenAI client with endpoint: {self.azure_endpoint}")
>>>>>>> 3f131548
        self.client = AsyncAzureOpenAI(
            azure_endpoint=azure_endpoint,  # type: ignore
            api_key=api_key,  # type: ignore
            api_version=api_version
        )

<<<<<<< HEAD
        # Load deployment configurations
        self.deployments = self._load_deployments()
        logger.info(
            f"Loaded {len(self.deployments)} deployments"
        )
=======
        self.deployments = {}
>>>>>>> 3f131548

    async def async_init(self):
        """Asynchronously initialize Azure OpenAI configuration."""
        self.deployments = await self._load_deployments()
        if len(self.deployments) <= 1:
            logger.warning(f"Only {len(self.deployments)} deployment(s) loaded. Expected more.")
        else:
            logger.info(f"Loaded {len(self.deployments)} deployments")

    async def fetch_models(self) -> List[Dict[str, Any]]:
        """Fetch all models available for the Azure OpenAI resource."""
        retries = 3
        for attempt in range(retries):
            try:
                response = await self.client.models.list()
                return response.data
            except Exception as e:
                logger.error(f"Error fetching models (attempt {attempt + 1}/{retries}): {str(e)}")
                if attempt < retries - 1:
                    logger.warning(f"Retrying connection in {2 ** attempt} seconds...")
                    await asyncio.sleep(2 ** attempt)  # Exponential backoff
                else:
                    logger.error("All retries failed. Unable to fetch models.")
                    raise

    async def _load_deployments(self) -> Dict[str, DeploymentConfig]:
        """Load deployment configurations from environment."""
        deployments = {}
        deployment_str = os.getenv('AZURE_OPENAI_DEPLOYMENTS')
        
        if deployment_str:
            try:
                deployment_list = json.loads(deployment_str)
                for deploy in deployment_list:
                    config = DeploymentConfig(
                        name=deploy['name'],
                        model=deploy['model'],
                        purpose=deploy['purpose'],
                        max_tokens=deploy.get('max_tokens', None)
                    )
                    deployments[deploy['purpose']] = config
            except json.JSONDecodeError as e:
                logger.error(f"Error parsing JSON for deployments: {str(e)}")
            except KeyError as e:
                logger.error(f"Missing key in deployment configuration: {str(e)}")
            except Exception as e:
                logger.error(f"Unexpected error loading deployments: {str(e)}")
        
        # Fetch models to dynamically set the default
        models = await self.fetch_models()
        default_model = None
        
        if not deployments:
            # If no deployments are specified, choose the first generally available model
            for model in models:
                if model['lifecycle_status'] == 'generally-available':
                    default_model = model['id']
                    break
            
            if default_model:
                logger.warning("No deployments specified. Falling back to default configuration.")
                deployments['default'] = DeploymentConfig(
                    name=default_model,
                    model=default_model,
                    purpose='default'
                )
            else:
                logger.warning("No generally available models found. Using 'gpt-4' as default.")
                deployments['default'] = DeploymentConfig(
                    name='gpt-4',
                    model='gpt-4',
                    purpose='default'
                )
        else:
            # If deployments are specified, check if they are valid
            for purpose, config in deployments.items():
                found = False
                for model in models:
                    if model['id'] == config.model:
                        found = True
                        break
                if not found:
                    logger.warning(f"Deployment model '{config.model}' not found. Using 'gpt-4' as default for purpose '{purpose}'.")
                    deployments[purpose] = DeploymentConfig(
                        name='gpt-4',
                        model='gpt-4',
                        purpose=purpose
                    )
        
        return deployments

    def get_deployment(self, purpose: str = 'default') -> DeploymentConfig:
        """Get deployment configuration for a specific purpose."""
        if purpose not in self.deployments:
            logger.warning((
                f"Deployment for purpose '{purpose}' not found, "
                "using default deployment"
            ))
            purpose = 'default'
        return self.deployments[purpose]

    async def generate_chat_completion(
        self,
        messages: List[Dict[str, str]],
        purpose: str = 'default',
        max_tokens: Optional[int] = None,
        max_completion_tokens: Optional[int] = None,
        temperature: Optional[float] = None,
        reasoning_effort: Optional[str] = None
    ) -> Dict[str, Any]:
        """Generate a chat completion using Azure OpenAI."""
        try:
            deployment = self.get_deployment(purpose)
            
            # Determine if this is an o1 series model
            is_o1_model = any(
                deployment.model.startswith(prefix)
                for prefix in ['o1-', 'o1']
            )
            
            # Format messages appropriately
            formatted_messages = []
            for msg in messages:
                if is_o1_model and msg['role'] == 'system':
                    # Convert system messages to developer messages for o1 models
                    formatted_messages.append({
                        'role': 'developer',
                        'content': msg['content'].strip()
                    })
                else:
                    formatted_messages.append({
                        'role': msg['role'],
                        'content': msg['content'].strip()
                    })
            
            # Build parameters based on model type
            params = {
                'model': deployment.name,
                'messages': formatted_messages,
            }
            
            if is_o1_model:
                # o1 series specific parameters
                params['max_completion_tokens'] = (
                    max_completion_tokens or
                    max_tokens or
                    deployment.max_tokens
                )
<<<<<<< HEAD
                params['temperature'] = 1.0  # Required for o1 series
                if reasoning_effort:
                    params['reasoning_effort'] = reasoning_effort
            else:
                # Standard parameters for other models
                params['max_tokens'] = max_tokens or deployment.max_tokens
                if temperature is not None:
                    params['temperature'] = temperature
            
            # Make API call
            response = await self.client.chat.completions.create(**params)
=======
                
                # Remove system messages as they're not supported
                messages = [msg for msg in messages if msg['role'] != 'system']
                # Format messages for o1-preview (keeping only user messages)
                messages = [{
                    'role': msg['role'],
                    'content': msg['content'].strip()
                } for msg in messages if msg['role'] != 'system']
                
                # Use the parameters as shown in the example
                params = {
                    'model': deployment.name,
                    'messages': messages,
                    'max_completion_tokens': max_completion_tokens or max_tokens or deployment.max_tokens,
                    'temperature': 1.0  # o1-preview requires temperature=1
                }
                logger.info(f"Calling o1-preview with params: {params}")
                response = await o1_client.chat.completions.create(**params)
            else:
                # Standard parameters for other models
                params = {
                    'model': deployment.name,
                    'messages': messages,
                    'max_tokens': max_tokens or deployment.max_tokens,
                    'temperature': temperature
                }
                logger.info(f"Calling model {deployment.model} with params: {params}")
                response = await self.client.chat.completions.create(**params)
>>>>>>> 3f131548
            
            # Extract content filter results if available
            content_filter_results = (
                response.choices[0].content_filter_results
                if hasattr(response.choices[0], 'content_filter_results')
                else None
            )
            
            # Extract usage details
            usage_data = {}
            if response.usage:
                usage_dict = response.usage.dict()
                usage_data = {
                    'prompt_tokens': usage_dict.get('prompt_tokens', 0),
                    'completion_tokens': usage_dict.get('completion_tokens', 0),
                    'total_tokens': usage_dict.get('total_tokens', 0),
                }
                
                # Get completion tokens details
                completion_details = usage_dict.get(
                    'completion_tokens_details',
                    {}
                )
                if completion_details:
                    usage_data['reasoning_tokens'] = (
                        completion_details.get('reasoning_tokens', 0)
                    )
                
                # Get prompt tokens details
                prompt_details = usage_dict.get('prompt_tokens_details', {})
                if prompt_details:
                    usage_data['cached_tokens'] = (
                        prompt_details.get('cached_tokens', 0)
                    )

            # Return formatted response
            result = {
                "content": response.choices[0].message.content or '',
                "usage": usage_data,
                "deployment": deployment.name,
                "model": deployment.model,
                "purpose": deployment.purpose,
                "content_filter_results": content_filter_results,
                "finish_reason": response.choices[0].finish_reason
            }
            return result

        except OpenAIError as e:
            error_msg = f"Error in chat completion: {str(e)}"
            logger.error(error_msg)
            
            # Map error type based on the error message and type
            error_type = None
            retry_after = None
            content_filter_results = None
            
            error_message = str(e).lower()
            if "rate limit" in error_message:
                error_type = OpenAIErrorType.RATE_LIMIT
            elif "quota exceeded" in error_message:
                error_type = OpenAIErrorType.QUOTA_EXCEEDED
            elif "invalid request" in error_message:
                error_type = OpenAIErrorType.INVALID_REQUEST
            elif "content filter" in error_message:
                error_type = OpenAIErrorType.RESPONSIBLE_AI_POLICY_VIOLATION
            
            # Try to extract additional error details
            try:
                if hasattr(e, 'body'):
                    body = e.body
                    if isinstance(body, dict):
                        error_data = body.get('error', {})
                        if error_data.get('type'):
                            try:
                                error_type = OpenAIErrorType(error_data['type'])
                            except ValueError:
                                pass
                        
                        inner_error = error_data.get('inner_error', {})
                        if inner_error:
                            content_filter_results = inner_error.get(
                                'content_filter_results'
                            )
            except Exception as parse_error:
                logger.warning(
                    f"Failed to parse error details: {parse_error}"
                )
            
            raise AzureOpenAIError(
                error_msg,
                error_type=error_type,
                retry_after=retry_after,
                content_filter_results=content_filter_results
            ) from e
        except Exception as e:
            # Handle non-OpenAI errors
            error_msg = f"Unexpected error in chat completion: {str(e)}"
            logger.error(error_msg)
            raise AzureOpenAIError(error_msg) from e

    def list_deployments(self) -> List[Dict[str, Any]]:
        """List all available deployments."""
        return [
            {
                "name": d.name,
                "model": d.model,
                "purpose": d.purpose,
                "max_tokens": d.max_tokens
            }
            for d in self.deployments.values()
        ]


class OpenAIErrorType(Enum):
    RATE_LIMIT = "rate_limit_error"
    QUOTA_EXCEEDED = "quota_exceeded_error"
    INVALID_REQUEST = "invalid_request_error"
    API_ERROR = "api_error"
    RESPONSIBLE_AI_POLICY_VIOLATION = "ResponsibleAIPolicyViolation"


class AzureOpenAIError(Exception):
    """Custom exception for Azure OpenAI-related errors."""

    def __init__(
        self,
        message: str,
        error_type: Optional[OpenAIErrorType] = None,
        retry_after: Optional[int] = None,
        content_filter_results: Optional[Dict[str, Any]] = None
    ) -> None:
        """Initialize the error with optional type and retry information."""
        super().__init__(message)
        self.error_type = error_type
        self.retry_after = retry_after
        self.content_filter_results = content_filter_results

    def to_dict(self) -> Dict[str, Any]:
        """Convert error to dictionary for logging."""
        return {
            "message": str(self),
            "error_type": self.error_type.value if self.error_type else None,
            "retry_after": self.retry_after,
            "content_filter_results": self.content_filter_results
        }


# Create a global instance
azure_openai = None  # This will be initialized asynchronously in app.py<|MERGE_RESOLUTION|>--- conflicted
+++ resolved
@@ -4,12 +4,8 @@
 import os
 import json
 import logging
-<<<<<<< HEAD
+import asyncio
 from openai import AsyncAzureOpenAI, OpenAIError
-=======
-import asyncio
-from openai import AsyncAzureOpenAI
->>>>>>> 3f131548
 from dotenv import load_dotenv
 # Set up logging
 logging.basicConfig(level=logging.INFO)
@@ -48,6 +44,7 @@
         api_version = os.getenv(
             'AZURE_OPENAI_API_VERSION',
             '2024-12-01-preview'
+            '2024-12-01-preview'
         )
 
         if not all([azure_endpoint, api_key]):
@@ -57,31 +54,13 @@
                 "environment variables."
             )
 
-<<<<<<< HEAD
-        # Store configuration after validation
-        self.azure_endpoint = azure_endpoint
-        self.api_key = api_key
-        self.api_version = api_version
-
-        # Initialize client with validated configuration
-=======
-        logger.info(f"Initializing Azure OpenAI client with endpoint: {self.azure_endpoint}")
->>>>>>> 3f131548
         self.client = AsyncAzureOpenAI(
             azure_endpoint=azure_endpoint,  # type: ignore
             api_key=api_key,  # type: ignore
             api_version=api_version
         )
 
-<<<<<<< HEAD
-        # Load deployment configurations
-        self.deployments = self._load_deployments()
-        logger.info(
-            f"Loaded {len(self.deployments)} deployments"
-        )
-=======
         self.deployments = {}
->>>>>>> 3f131548
 
     async def async_init(self):
         """Asynchronously initialize Azure OpenAI configuration."""
@@ -196,53 +175,14 @@
         try:
             deployment = self.get_deployment(purpose)
             
-            # Determine if this is an o1 series model
-            is_o1_model = any(
-                deployment.model.startswith(prefix)
-                for prefix in ['o1-', 'o1']
-            )
-            
-            # Format messages appropriately
-            formatted_messages = []
-            for msg in messages:
-                if is_o1_model and msg['role'] == 'system':
-                    # Convert system messages to developer messages for o1 models
-                    formatted_messages.append({
-                        'role': 'developer',
-                        'content': msg['content'].strip()
-                    })
-                else:
-                    formatted_messages.append({
-                        'role': msg['role'],
-                        'content': msg['content'].strip()
-                    })
-            
-            # Build parameters based on model type
-            params = {
-                'model': deployment.name,
-                'messages': formatted_messages,
-            }
-            
-            if is_o1_model:
-                # o1 series specific parameters
-                params['max_completion_tokens'] = (
-                    max_completion_tokens or
-                    max_tokens or
-                    deployment.max_tokens
-                )
-<<<<<<< HEAD
-                params['temperature'] = 1.0  # Required for o1 series
-                if reasoning_effort:
-                    params['reasoning_effort'] = reasoning_effort
-            else:
-                # Standard parameters for other models
-                params['max_tokens'] = max_tokens or deployment.max_tokens
-                if temperature is not None:
-                    params['temperature'] = temperature
-            
-            # Make API call
-            response = await self.client.chat.completions.create(**params)
-=======
+            # Handle special requirements for o1-preview model
+            if deployment.model == 'o1-preview':
+                # Create a new client with specific API version for o1-preview
+                o1_client = AsyncAzureOpenAI(
+                    azure_endpoint=self.azure_endpoint,
+                    api_key=self.api_key,
+                    api_version="2024-12-01-preview"  # Updated API version for o1-preview
+                )
                 
                 # Remove system messages as they're not supported
                 messages = [msg for msg in messages if msg['role'] != 'system']
@@ -259,7 +199,6 @@
                     'max_completion_tokens': max_completion_tokens or max_tokens or deployment.max_tokens,
                     'temperature': 1.0  # o1-preview requires temperature=1
                 }
-                logger.info(f"Calling o1-preview with params: {params}")
                 response = await o1_client.chat.completions.create(**params)
             else:
                 # Standard parameters for other models
@@ -269,9 +208,7 @@
                     'max_tokens': max_tokens or deployment.max_tokens,
                     'temperature': temperature
                 }
-                logger.info(f"Calling model {deployment.model} with params: {params}")
                 response = await self.client.chat.completions.create(**params)
->>>>>>> 3f131548
             
             # Extract content filter results if available
             content_filter_results = (
